--- conflicted
+++ resolved
@@ -66,28 +66,16 @@
 in_run = False
 
 while True:
-<<<<<<< HEAD
 
   try:
     in_run = True
     last_idx = ""
     while True:
-      results, last_idx = delegator.delegate(args.account, last_idx=last_idx, dry_run=args.dry_run, wifs=wifs)
-      for result in results:
-        stats.add(result[0]['name'], result[0]['delegation_delta']) 
-      if len(results) == 0:
-=======
-  in_run = True
-  last_idx = ""
-  stats.reset()
-  while True:
-    try:
       deltas, last_idx = delegator.delegate(args.account, last_idx=last_idx, dry_run=args.dry_run, wifs=wifs)
+      if not deltas:
+        break
       for delta in deltas:
         stats.add(delta['name'], delta['delta_vests'])
-      if not deltas:
->>>>>>> 15faca63
-        break
     log_stats()
     if time.time() - last_email_time > args.notification_interval:
       logger.info("sending status email")
